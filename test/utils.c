/*  Molch, an implementation of the axolotl ratchet based on libsodium
 *  Copyright (C) 2015-2016 1984not Security GmbH
 *  Author: Max Bruckner (FSMaxB)
 *
 *  This library is free software; you can redistribute it and/or
 *  modify it under the terms of the GNU Lesser General Public
 *  License as published by the Free Software Foundation; either
 *  version 2.1 of the License, or (at your option) any later version.
 *
 *  This library is distributed in the hope that it will be useful,
 *  but WITHOUT ANY WARRANTY; without even the implied warranty of
 *  MERCHANTABILITY or FITNESS FOR A PARTICULAR PURPOSE.  See the GNU
 *  Lesser General Public License for more details.
 *
 *  You should have received a copy of the GNU Lesser General Public
 *  License along with this library; if not, write to the Free Software
 *  Foundation, Inc., 51 Franklin Street, Fifth Floor, Boston, MA  02110-1301  USA
 */
#include <stdio.h>
#include <stdlib.h>
#include <sodium.h>

#include "utils.h"

void print_hex(const buffer_t * const data) {
	static const int WIDTH = 30;
	//buffer for hex string
	buffer_t *hex = buffer_create_on_heap(2 * data->content_length + 1, 2 * data->content_length + 1);

	if (buffer_clone_as_hex(hex, data) != 0) {
		fprintf(stderr, "ERROR: Failed printing hex.\n");
		buffer_destroy_from_heap(hex);
		return;
	}

	for (size_t i = 0; i < 2 * data->content_length; i++) {
		if ((WIDTH != 0) && (i % WIDTH == 0) && (i != 0)) {
			putchar('\n');
		} else if ((i % 2 == 0) && (i != 0)) {
			putchar(' ');
		}
		putchar(hex->content[i]);
	}

	putchar('\n');

	//cleanup
	buffer_destroy_from_heap(hex);
}

void print_to_file(const buffer_t * const data, const char * const filename) {
	FILE *file = fopen(filename, "w");
	if (file == NULL) {
		return;
	}

	fprintf(file, "%.*s", (int)data->content_length, (char*)data->content);

	fclose(file);
}

<<<<<<< HEAD
void print_errors(return_status * const status) {
	if (status == NULL) {
		return;
	}

	fprintf(stderr, "ERROR STACK:\n");
	error_message *error = status->error;
	for (size_t i = 1; error != NULL; i++, error = error->next) {
		fprintf(stderr, "%zu: %s\n", i, error->message);
	}
=======
void read_file(buffer_t ** const data, const char * const filename) {
	if (data == NULL) {
		return;
	}

	*data = NULL;

	FILE *file = NULL;

	file = fopen(filename, "r");

	//get the filesize
	fseek(file, 0, SEEK_END);
	long filesize = ftell(file);
	fseek(file, 0, SEEK_SET);

	*data = buffer_create_on_heap(filesize, filesize);
	(*data)->content_length = fread((*data)->content, 1, filesize, file);

	fclose(file);
>>>>>>> f3ab3035
}<|MERGE_RESOLUTION|>--- conflicted
+++ resolved
@@ -59,7 +59,6 @@
 	fclose(file);
 }
 
-<<<<<<< HEAD
 void print_errors(return_status * const status) {
 	if (status == NULL) {
 		return;
@@ -70,7 +69,8 @@
 	for (size_t i = 1; error != NULL; i++, error = error->next) {
 		fprintf(stderr, "%zu: %s\n", i, error->message);
 	}
-=======
+}
+
 void read_file(buffer_t ** const data, const char * const filename) {
 	if (data == NULL) {
 		return;
@@ -91,5 +91,4 @@
 	(*data)->content_length = fread((*data)->content, 1, filesize, file);
 
 	fclose(file);
->>>>>>> f3ab3035
 }