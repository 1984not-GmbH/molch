cmake_minimum_required (VERSION 2.6)

add_subdirectory(test-data)

add_library(utils utils)
target_link_libraries(utils molch-buffer)
if (TRACING)
    target_link_libraries(utils tracing)
endif()

add_library(common common)
target_link_libraries(common utils)

add_library(packet-test-lib packet-test-lib)
target_link_libraries(packet-test-lib molch molch-buffer utils)

set(tests diffie-hellman-test
          triple-diffie-hellman-test
          key-derivation-test
          chain-key-derivation-test
          message-key-derivation-test
          root-next-header-and-chain-key-derivation-test
          initial-root-chain-and-header-key-derivation-test
          packet-get-metadata-test
          packet-decrypt-header-test
          packet-decrypt-message-test
          packet-decrypt-test
          header-test
          header-and-message-keystore-test
          ratchet-test
          ratchet-test-simple
          user-store-test
          spiced-random-test
          molch-test
          conversation-test
          conversation-packet-test
          conversation-store-test
          prekey-store-test
          master-keys-test
          endianness-test
<<<<<<< HEAD
          return-status-test
=======
          molch-init-test
>>>>>>> f3ab3035
)

foreach(test ${tests})
    add_executable(${test} ${test})
    target_link_libraries(${test} molch molch-buffer utils common packet-test-lib)
    add_test(${test} "./${test}")
    if(NOT ("${MEMORYCHECK_COMMAND}" MATCHES "MEMORYCHECK_COMMAND-NOTFOUND"))
        add_test("${test}-valgrind" ${MEMORYCHECK_COMMAND} ${MEMORYCHECK_COMMAND_OPTIONS} "./${test}")
    endif(NOT ("${MEMORYCHECK_COMMAND}" MATCHES "MEMORYCHECK_COMMAND-NOTFOUND"))
endforeach(test)<|MERGE_RESOLUTION|>--- conflicted
+++ resolved
@@ -38,11 +38,8 @@
           prekey-store-test
           master-keys-test
           endianness-test
-<<<<<<< HEAD
           return-status-test
-=======
           molch-init-test
->>>>>>> f3ab3035
 )
 
 foreach(test ${tests})
