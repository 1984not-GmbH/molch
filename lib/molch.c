/* Molch, an implementation of the axolotl ratchet based on libsodium
 *  Copyright (C) 2015-2016 1984not Security GmbH
 *  Author: Max Bruckner (FSMaxB)
 *
 *  This library is free software; you can redistribute it and/or
 *  modify it under the terms of the GNU Lesser General Public
 *  License as published by the Free Software Foundation; either
 *  version 2.1 of the License, or (at your option) any later version.
 *
 *  This library is distributed in the hope that it will be useful,
 *  but WITHOUT ANY WARRANTY; without even the implied warranty of
 *  MERCHANTABILITY or FITNESS FOR A PARTICULAR PURPOSE.  See the GNU
 *  Lesser General Public License for more details.
 *
 *  You should have received a copy of the GNU Lesser General Public
 *  License along with this library; if not, write to the Free Software
 *  Foundation, Inc., 51 Franklin Street, Fifth Floor, Boston, MA  02110-1301  USA
 */

/*
 * WARNING: ALTHOUGH THIS IMPLEMENTS THE AXOLOTL PROTOCOL, IT ISN't CONSIDERED SECURE ENOUGH TO USE AT THIS POINT
 */

#include <string.h>
#include <assert.h>
#include <alloca.h>
#include <stdint.h>

#include "constants.h"
#include "molch.h"
#include "packet.h"
#include "../buffer/buffer.h"
#include "user-store.h"
#include "endianness.h"
#include "return-status.h"

//global user store
static user_store *users = NULL;

/*
 * Create a prekey list.
 */
return_status create_prekey_list(
		const buffer_t * const public_signing_key,
		unsigned char ** const prekey_list, //output, needs to be freed
		size_t * const prekey_list_length) {

	return_status status = return_status_init();

	//create buffers
	buffer_t *unsigned_prekey_list = buffer_create_on_heap(
			PUBLIC_KEY_SIZE + PREKEY_AMOUNT * PUBLIC_KEY_SIZE + sizeof(uint64_t),
			0);
	buffer_t *prekey_list_buffer = buffer_create_on_heap(
			PUBLIC_KEY_SIZE + PREKEY_AMOUNT * PUBLIC_KEY_SIZE + sizeof(uint64_t) + SIGNATURE_SIZE,
			0);
	buffer_t *public_identity_key = buffer_create_on_heap(PUBLIC_KEY_SIZE, PUBLIC_KEY_SIZE);

	//buffer for the prekey part of unsigned_prekey_list
	buffer_create_with_existing_array(prekeys, unsigned_prekey_list->content + PUBLIC_KEY_SIZE, PREKEY_AMOUNT * PUBLIC_KEY_SIZE);


	//get the user
	user_store_node *user = NULL;
	status = user_store_find_node(&user, users, public_signing_key);
	throw_on_error(NOT_FOUND, "Failed to find user.");

	//get the public identity key
	status = master_keys_get_identity_key(
			user->master_keys,
			public_identity_key);
	throw_on_error(DATA_FETCH_ERROR, "Failed to get public identity key from master keys.");

	//copy the public identity to the prekey list
	if (buffer_copy(unsigned_prekey_list, 0, public_identity_key, 0, PUBLIC_KEY_SIZE) != 0) {
		throw(BUFFER_ERROR, "Failed to copy public identity to prekey list.");
	}

	//get the prekeys
	status = prekey_store_list(user->prekeys, prekeys);
	throw_on_error(DATA_FETCH_ERROR, "Failed to get prekeys.");

	//add the timestamp
	time_t timestamp = time(NULL);
	buffer_create_with_existing_array(big_endian_timestamp, unsigned_prekey_list->content + PUBLIC_KEY_SIZE + PREKEY_AMOUNT * PUBLIC_KEY_SIZE, sizeof(int64_t));
	status = endianness_time_to_big_endian(timestamp, big_endian_timestamp);
	throw_on_error(CONVERSION_ERROR, "Failed to convert timestamp to big endian.");
	unsigned_prekey_list->content_length = unsigned_prekey_list->buffer_length;

	//sign the prekey list with the current identity key
	status = master_keys_sign(
			user->master_keys,
			unsigned_prekey_list,
			prekey_list_buffer);
	throw_on_error(SIGN_ERROR, "Failed to sign prekey list.");

	*prekey_list = prekey_list_buffer->content;
	*prekey_list_length = prekey_list_buffer->content_length;

cleanup:
	if (status.status != SUCCESS) {
		free(prekey_list_buffer->content);
	}

	buffer_destroy_from_heap(public_identity_key);
	buffer_destroy_from_heap(unsigned_prekey_list);
	free(prekey_list_buffer);

	return status;
}

/*
 * Create a new user. The user is identified by the public key.
 *
 * Get's random input (can be in any format and doesn't have
 * to be uniformly distributed) and uses it in combination
 * with the OS's random number generator to generate a
 * identity keypair for the user.
 *
 * IMPORTANT: Don't put random numbers provided by the operating
 * system in there.
 *
 * This also creates a signed list of prekeys to be uploaded to
 * the server.
 *
 * Don't forget to destroy the return status with return_status_destroy_errors()
 * if an error has occurred.
 */
return_status molch_create_user(
		unsigned char *const public_master_key, //output, PUBLIC_MASTER_KEY_SIZE
		unsigned char **const prekey_list, //output, needs to be freed
		size_t *const prekey_list_length,
		const unsigned char *const random_data,
		const size_t random_data_length,
		unsigned char **const json_export, //optional, can be NULL, exports the entire library state as json, free with sodium_free, check if NULL before use!
		size_t *const json_export_length //optional, can be NULL
) {
	return_status status = return_status_init();
	bool user_store_created = false;

	//create buffers wrapping the raw arrays
	buffer_create_with_existing_array(random_data_buffer, (unsigned char*)random_data, random_data_length);
	buffer_create_with_existing_array(public_master_key_buffer, public_master_key, PUBLIC_MASTER_KEY_SIZE);

	//create user store if it doesn't exist already
	if (users == NULL) {
		if (sodium_init() == -1) {
			throw(INIT_ERROR, "Failed to init libsodium.");
		}
		status = user_store_create(&users);
		throw_on_error(CREATION_ERROR, "Failed to create user store.")
	}

	//create the user
	status = user_store_create_user(
			users,
			random_data_buffer,
			public_master_key_buffer,
			NULL);
	throw_on_error(CREATION_ERROR, "Failed to create user.");

	user_store_created = true;

	status = create_prekey_list(
			public_master_key_buffer,
			prekey_list,
			prekey_list_length);
	throw_on_error(CREATION_ERROR, "Failed to create prekey list.");

	if (json_export != NULL) {
		if (json_export_length == NULL) {
			*json_export = NULL;
		} else {
			status = molch_json_export(json_export, json_export_length);
			throw_on_error(EXPORT_ERROR, "Failed to export JSON.");
		}
	}

cleanup:
	if ((status.status != SUCCESS) && user_store_created) {
		return_status new_status = molch_destroy_user(public_master_key, NULL, NULL);
		return_status_destroy_errors(&new_status);
	}

	return status;
}

/*
 * Destroy a user.
 *
 * Don't forget to destroy the return status with return_status_destroy_errors()
 * if an error has occurred.
 */
return_status molch_destroy_user(
		const unsigned char *const public_signing_key,
		unsigned char **const json_export, //optional, can be NULL, exports the entire library state as json, free with sodium_free, check if NULL before use!
		size_t *const json_export_length //optional, can be NULL
) {
	return_status status = return_status_init();

	if (users == NULL) {
		throw(INVALID_INPUT, "\"users\" is NULL.")
	}

	//TODO maybe check beforehand if the user exists and return nonzero if not

	buffer_create_with_existing_array(public_signing_key_buffer, (unsigned char*)public_signing_key, PUBLIC_KEY_SIZE);
	status = user_store_remove_by_key(users, public_signing_key_buffer);
	throw_on_error(REMOVE_ERROR, "Failed to remoe user from user store by key.");

	if (json_export != NULL) {
		if (json_export_length == NULL) {
			*json_export = NULL;
		} else {
			status = molch_json_export(json_export, json_export_length);
			throw_on_error(EXPORT_ERROR, "Failed to export JSON.");
		}
	}

cleanup:
	return status;
}

/*
 * Get the number of users.
 */
size_t molch_user_count() {
	if (users == NULL) {
		return 0;
	}

	return users->length;
}

/*
 * Delete all users.
 */
void molch_destroy_all_users() {
	if (users != NULL) {
		user_store_clear(users);
	}

	users = NULL;
}

/*
 * List all of the users (list of the public keys),
 * NULL if there are no users.
 *
 * The list is accessible via the return status' 'data' property.
 *
 * Don't forget to destroy the return status with return_status_destroy_errors()
 * if an error has occurred.
 */
return_status molch_user_list(unsigned char **const user_list, size_t *count) {
	return_status status = return_status_init();

	if (users == NULL) {
		throw(INVALID_INPUT, "\"users\" is NULL.");
	}

	//get the list of users and copy it
	buffer_t *user_list_buffer = NULL;
	status = user_store_list(&user_list_buffer, users);
	throw_on_error(CREATION_ERROR, "Failed to create user list.");

	*count = molch_user_count();

	*user_list = user_list_buffer->content;
	free(user_list_buffer); //free the buffer_t struct while leaving content intact

cleanup:
	return status;
}

/*
 * Get the type of a message.
 *
 * This is either a normal message or a prekey message.
 * Prekey messages mark the start of a new conversation.
 */
molch_message_type molch_get_message_type(
		const unsigned char * const packet,
		const size_t packet_length) {

	//create a buffer for the packet
	buffer_create_with_existing_array(packet_buffer, (unsigned char*)packet, packet_length);

	unsigned char packet_type;
	unsigned char current_protocol_version;
	unsigned char highest_supported_protocol_version;
	unsigned char header_length;
	return_status status = packet_get_metadata_without_verification(
		packet_buffer,
		&packet_type,
		&current_protocol_version,
		&highest_supported_protocol_version,
		&header_length,
		NULL,
		NULL,
		NULL);
	on_error(
		return_status_destroy_errors(&status);
		return INVALID;
	)

	if (packet_type == PREKEY_MESSAGE) {
		return PREKEY_MESSAGE;
	}

	if (packet_type == NORMAL_MESSAGE) {
		return NORMAL_MESSAGE;
	}

	return INVALID;
}

/*
 * Verify prekey list and extract the public identity
 * and choose a prekey.
 */
return_status verify_prekey_list(
		const unsigned char * const prekey_list,
		const size_t prekey_list_length,
		buffer_t * const public_identity_key, //output, PUBLIC_KEY_SIZE
		const buffer_t * const public_signing_key
		) {
	return_status status = return_status_init();

	buffer_t *verified_prekey_list = buffer_create_on_heap(prekey_list_length - SIGNATURE_SIZE, prekey_list_length - SIGNATURE_SIZE);

	int status_int = 0;

	//verify the signature
	unsigned long long verified_length;
	status_int = crypto_sign_open(
			verified_prekey_list->content,
			&verified_length,
			prekey_list,
			(unsigned long long)prekey_list_length,
			public_signing_key->content);
	if (status_int != 0) {
		throw(VERIFICATION_FAILED, "Failed to verify prekey list signature.");
	}
	verified_prekey_list->content_length = verified_length;

	//get the timestamp
	time_t timestamp;
	buffer_create_with_existing_array(big_endian_timestamp, verified_prekey_list->content + PUBLIC_KEY_SIZE + PREKEY_AMOUNT * PUBLIC_KEY_SIZE, sizeof(int64_t));
	status = endianness_time_from_big_endian(&timestamp, big_endian_timestamp);
	throw_on_error(CONVERSION_ERROR, "Failed to convert timestamp to big endian.");

	//make sure the prekey list isn't to old
	time_t current_time = time(NULL);
	if ((timestamp + 3600 * 24 * 31 * 3) < current_time) { //timestamp is older than 3 months
		throw(OUTDATED, "Timestamp is too old (older than 3 months).");
	}

	//copy the public identity key
	status_int = buffer_copy(
			public_identity_key,
			0,
			verified_prekey_list,
			0,
			PUBLIC_KEY_SIZE);
	if (status_int != 0) {
		throw(BUFFER_ERROR, "Failed to copy public identity.");
	}

cleanup:
	buffer_destroy_from_heap(verified_prekey_list);

	return status;
}

/*
 * Start a new conversation. (sending)
 *
 * The conversation can be identified by it's ID
 *
 * This requires a new set of prekeys from the receiver.
 *
 *
 * Don't forget to destroy the return status with return_status_destroy_errors()
 * if an error has occurred.
 */
return_status molch_create_send_conversation(
		unsigned char *const conversation_id, //output, CONVERSATION_ID_SIZE long (from conversation.h)
		unsigned char **const packet, //output, will be malloced by the function, don't forget to free it after use!
		size_t *packet_length, //output
		const unsigned char *const message,
		const size_t message_length,
		const unsigned char *const prekey_list, //prekey list of the receiver (PREKEY_AMOUNT * PUBLIC_KEY_SIZE)
		const size_t prekey_list_length,
		const unsigned char *const sender_public_signing_key, //signing key of the sender (user)
		const unsigned char *const receiver_public_signing_key, //signing key of the receiver
		unsigned char **const json_export, //optional, can be NULL, exports the entire library state as json, free with sodium_free, check if NULL before use!
		size_t *const json_export_length //optional, can be NULL
) {
	//create buffers wrapping the raw input
	buffer_create_with_existing_array(conversation_id_buffer, (unsigned char*)conversation_id, CONVERSATION_ID_SIZE);
	buffer_create_with_existing_array(message_buffer, (unsigned char*)message, message_length);
	buffer_create_with_existing_array(sender_public_signing_key_buffer, (unsigned char*)sender_public_signing_key, PUBLIC_MASTER_KEY_SIZE);
	buffer_create_with_existing_array(receiver_public_signing_key_buffer, (unsigned char*)receiver_public_signing_key, PUBLIC_MASTER_KEY_SIZE);
	buffer_create_with_existing_array(prekeys, (unsigned char*)prekey_list + PUBLIC_KEY_SIZE + SIGNATURE_SIZE, prekey_list_length - PUBLIC_KEY_SIZE - SIGNATURE_SIZE - sizeof(int64_t));

	//create buffers
	buffer_t *sender_public_identity = buffer_create_on_heap(PUBLIC_KEY_SIZE, PUBLIC_KEY_SIZE);
	buffer_t *receiver_public_identity = buffer_create_on_heap(PUBLIC_KEY_SIZE, PUBLIC_KEY_SIZE);
	buffer_t *receiver_public_ephemeral = buffer_create_on_heap(PUBLIC_KEY_SIZE, PUBLIC_KEY_SIZE);

	conversation_t *conversation = NULL;
	buffer_t *packet_buffer = NULL;
	user_store_node *user = NULL;

	return_status status = return_status_init();

	//check input
	if ((conversation_id == NULL)
			|| (packet == NULL)
			|| (packet_length == NULL)
			|| (prekey_list == NULL)
			|| (sender_public_signing_key == NULL)
			|| (receiver_public_signing_key == NULL)) {
		throw(INVALID_INPUT, "Invalid input to molch_create_send_conversation.");
	}

	//get the user that matches the public signing key of the sender
	status = user_store_find_node(&user, users, sender_public_signing_key_buffer);
	throw_on_error(NOT_FOUND, "User not found.");

	int status_int = 0;

	//get the receivers public ephemeral and identity
	status = verify_prekey_list(
			prekey_list,
			prekey_list_length,
			receiver_public_identity,
			receiver_public_signing_key_buffer);
	throw_on_error(VERIFICATION_FAILED, "Failed to verify prekey list.");

	//unlock the master keys
	sodium_mprotect_readonly(user->master_keys);

	//create the conversation and encrypt the message
	status = conversation_start_send_conversation(
			&conversation,
			message_buffer,
			&packet_buffer,
			user->master_keys->public_identity_key,
			user->master_keys->private_identity_key,
			receiver_public_identity,
			prekeys);
	throw_on_error(CREATION_ERROR, "Failed to start send converstion.");

	//copy the conversation id
	status_int = buffer_clone(conversation_id_buffer, conversation->id);
	if (status_int != 0) {
		throw(BUFFER_ERROR, "Failed to clone conversation id.");
	}

	status = conversation_store_add(user->conversations, conversation);
	throw_on_error(ADDITION_ERROR, "Failed to add conversation to the users conversation store.");
	conversation = NULL;

	*packet = packet_buffer->content;
	*packet_length = packet_buffer->content_length;

	if (json_export != NULL) {
		if (json_export_length == NULL) {
			*json_export = NULL;
		} else {
			status = molch_json_export(json_export, json_export_length);
			throw_on_error(EXPORT_ERROR, "Failed to export JSON.");
		}
	}

cleanup:
	buffer_destroy_from_heap(sender_public_identity);
	buffer_destroy_from_heap(receiver_public_identity);
	buffer_destroy_from_heap(receiver_public_ephemeral);

	if (conversation != NULL) {
		conversation_destroy(conversation);
	}

	if (user != NULL) {
		sodium_mprotect_noaccess(user->master_keys);
	}

	if (status.status != SUCCESS) {
		if (packet_buffer != NULL) {
			free(packet_buffer->content);
		}
	}

	if (packet_buffer != NULL) {
		free(packet_buffer);
	}

	return status;
}

/*
 * Start a new conversation. (receiving)
 *
 * This also generates a new set of prekeys to be uploaded to the server.
 *
 * This function is called after receiving a prekey message.
 *
 * Don't forget to destroy the return status with return_status_destroy_errors()
 * if an error has occurred.
 */
return_status molch_create_receive_conversation(
		unsigned char * const conversation_id, //output, CONVERSATION_ID_SIZE long (from conversation.h)
		unsigned char ** const message, //output, will be malloced by the function, don't forget to free it after use!
		size_t * const message_length, //output
		const unsigned char * const packet, //received prekey packet
		const size_t packet_length,
		unsigned char ** const prekey_list, //output, free after use
		size_t * const prekey_list_length,
		const unsigned char * const sender_public_signing_key, //signing key of the sender
		const unsigned char * const receiver_public_signing_key, //signing key of the receiver (user)
		unsigned char ** const json_export, //optional, can be NULL, exports the entire library state as json, free with sodium_free, check if NULL before use!
		size_t * const json_export_length //optional, can be NULL
		) {

	return_status status = return_status_init();

	//create buffers to wrap the raw arrays
	buffer_create_with_existing_array(conversation_id_buffer, (unsigned char*)conversation_id, CONVERSATION_ID_SIZE);
	buffer_create_with_existing_array(packet_buffer, (unsigned char*)packet, packet_length);
	buffer_create_with_existing_array(sender_public_signing_key_buffer, (unsigned char*) sender_public_signing_key, PUBLIC_MASTER_KEY_SIZE);
	buffer_create_with_existing_array(receiver_public_signing_key_buffer, (unsigned char*)receiver_public_signing_key, PUBLIC_MASTER_KEY_SIZE);

	conversation_t *conversation = NULL;
	buffer_t *message_buffer = NULL;
	user_store_node *user = NULL;

	//get the user that matches the public signing key of the receiver
	status = user_store_find_node(&user, users, receiver_public_signing_key_buffer);
	throw_on_error(NOT_FOUND, "User not found in the user store.");

	//unlock the master keys
	sodium_mprotect_readonly(user->master_keys);

	int status_int = 0;

	//create the conversation
	status = conversation_start_receive_conversation(
			&conversation,
			packet_buffer,
			&message_buffer,
			user->master_keys->public_identity_key,
			user->master_keys->private_identity_key,
			user->prekeys);
	throw_on_error(CREATION_ERROR, "Failed to start receive conversation.");

	//copy the conversation id
	status_int = buffer_clone(conversation_id_buffer, conversation->id);
	if (status_int != 0) {
		throw(BUFFER_ERROR, "Failed to clone conversation id.");
	}

	//create the prekey list
	status = create_prekey_list(
			receiver_public_signing_key_buffer,
			prekey_list,
			prekey_list_length);
	throw_on_error(CREATION_ERROR, "Failed to create prekey list.");

	//add the conversation to the conversation store
	status = conversation_store_add(user->conversations, conversation);
	throw_on_error(ADDITION_ERROR, "Failed to add conversation to the users conversation store.");
	conversation = NULL;

	*message = message_buffer->content;
	*message_length = message_buffer->content_length;

	if (json_export != NULL) {
		if (json_export_length == NULL) {
			*json_export = NULL;
		} else {
			status = molch_json_export(json_export, json_export_length);
			throw_on_error(EXPORT_ERROR, "Failed to export JSON.");
		}
	}

cleanup:
	if (status.status != SUCCESS) {
		if (message_buffer != NULL) {
			free(message_buffer->content);
		}
	}

	if (message_buffer != NULL) {
		free(message_buffer);
	}

	if (conversation != NULL) {
		conversation_destroy(conversation);
	}

	if (user != NULL) {
		sodium_mprotect_noaccess(user->master_keys);
	}

	return status;
}

/*
 * Find a conversation based on it's conversation id.
 */
return_status find_conversation(
		conversation_t ** const conversation, //output
		const unsigned char * const conversation_id,
		conversation_store ** const conversation_store //optional, can be NULL, the conversation store where the conversation is in
		) {
	return_status status = return_status_init();

	conversation_t *conversation_node = NULL;

	if ((conversation == NULL) || (conversation_id == NULL)) {
		throw(INVALID_INPUT, "Invalid input for find_conversation.");
	}

	buffer_create_with_existing_array(conversation_id_buffer, (unsigned char*)conversation_id, CONVERSATION_ID_SIZE);

	//go through all the users
	user_store_node *node = users->head;
	while (node != NULL) {
		status = conversation_store_find_node(&conversation_node, node->conversations, conversation_id_buffer);
		throw_on_error(GENERIC_ERROR, "Failure while searching for node.");
		if (conversation_node != NULL) {
			//found the conversation where searching for
			break;
		}
		user_store_node *next = node->next;
		node = next;
	}

	if (conversation_node == NULL) {
		goto cleanup;
	}

	if (conversation_store != NULL) {
		*conversation_store = node->conversations;
	}

cleanup:
	if (status.status != SUCCESS) {
		if (conversation != NULL) {
			*conversation = NULL;
		}
	} else {
		*conversation = conversation_node;
	}

	return status;
}

/*
 * Encrypt a message and create a packet that can be sent to the receiver.
 *
 * Don't forget to destroy the return status with return_status_destroy_errors()
 * if an error has occurred.
 */
return_status molch_encrypt_message(
		unsigned char ** const packet, //output, will be malloced by the function, don't forget to free it after use!
		size_t *packet_length, //output, length of the packet
		const unsigned char * const message,
		const size_t message_length,
		const unsigned char * const conversation_id,
		unsigned char ** const json_export_conversation, //optional, can be NULL, exports the conversation as json, free with sodium_free, check if NULL before use!
		size_t * const json_export_conversation_length //optional, can be NULL
		) {

	//create buffer for message array
	buffer_create_with_existing_array(message_buffer, (unsigned char*) message, message_length);

	buffer_t *packet_buffer = NULL;
	conversation_t *conversation = NULL;

	return_status status = return_status_init();

	//find the conversation
	status = find_conversation(&conversation, conversation_id, NULL);
	throw_on_error(GENERIC_ERROR, "Error while searching for conversation.");
	if (conversation == NULL) {
		throw(NOT_FOUND, "Failed to find a conversation for the given ID.");
	}

	status = conversation_send(
			conversation,
			message_buffer,
			&packet_buffer,
			NULL,
			NULL,
			NULL);
	throw_on_error(GENERIC_ERROR, "Failed to send message.");

	*packet = packet_buffer->content;
	*packet_length = packet_buffer->content_length;

	if (json_export_conversation != NULL) {
		if (json_export_conversation_length == NULL) {
			*json_export_conversation = NULL;
		} else {
			status = molch_conversation_json_export(json_export_conversation, conversation->id->content, json_export_conversation_length);
			throw_on_error(EXPORT_ERROR, "Failed to export conversation as JSON.");
		}
	}

cleanup:
	if (status.status != SUCCESS) {
		if (packet_buffer != NULL) {
			free(packet_buffer->content);
		}
	}

	if (packet_buffer != NULL) {
		free(packet_buffer);
	}

	return status;
}

/*
 * Decrypt a message.
 *
 * Don't forget to destroy the return status with return_status_destroy_errors()
 * if an error has occurred.
 */
return_status molch_decrypt_message(
		unsigned char ** const message, //output, will be malloced by the function, don't forget to free it after use!
		size_t *message_length, //output
		const unsigned char * const packet, //received packet
		const size_t packet_length,
		const unsigned char * const conversation_id,
		unsigned char ** const json_export_conversation, //optional, can be NULL, exports the conversation as json, free with sodium_free, check if NULL before use!
		size_t * const json_export_conversation_length //optional, can be NULL
	) {

	//create buffer for the packet
	buffer_create_with_existing_array(packet_buffer, (unsigned char*)packet, packet_length);

	return_status status = return_status_init();

	buffer_t *message_buffer = NULL;
	conversation_t *conversation = NULL;

	//find the conversation
	status = find_conversation(&conversation, conversation_id, NULL);
	throw_on_error(GENERIC_ERROR, "Error while searching for conversation.");
	if (conversation == NULL) {
		throw(NOT_FOUND, "Failed to find conversation with the given ID.");
	}

	status = conversation_receive(
			conversation,
			packet_buffer,
			&message_buffer);
	throw_on_error(GENERIC_ERROR, "Failed to receive message.");

	*message = message_buffer->content;
	*message_length = message_buffer->content_length;

	if (json_export_conversation != NULL) {
		if (json_export_conversation_length == NULL) {
			*json_export_conversation = NULL;
		} else {
			status = molch_conversation_json_export(json_export_conversation, conversation->id->content, json_export_conversation_length);
			throw_on_error(EXPORT_ERROR, "Failed to export conversation as JSON.");
		}
	}

cleanup:
	if (status.status != SUCCESS) {
		if (message_buffer != NULL) {
			free(message_buffer->content);
		}
	}

	if (message_buffer != NULL) {
		free(message_buffer);
	}
	return status;
}

/*
 * Destroy a conversation.
 *
 * This will almost certainly be changed later on!!!!!!
 */
void molch_end_conversation(
		const unsigned char * const conversation_id,
		unsigned char ** const json_export, //optional, can be NULL, exports the entire library state as json, free with sodium_free, check if NULL before use!
		size_t * const json_export_length
		) {
	return_status status = return_status_init();

	//find the conversation
	conversation_t *conversation = NULL;
	status = find_conversation(&conversation, conversation_id, NULL);
	on_error(
		return_status_destroy_errors(&status);
		return;
	);
	if (conversation == NULL) {
		return;
	}
	//find the corresponding user
	user_store_node *user = NULL;
	status = user_store_find_node(&user, users, conversation->ratchet->our_public_identity);
	on_error(
		return_status_destroy_errors(&status);
		return;
	)
	conversation_store_remove_by_id(user->conversations, conversation->id);

	if (json_export != NULL) {
		if (json_export_length == NULL) {
			*json_export = NULL;
		} else {
			return_status status = molch_json_export(json_export, json_export_length);
			if (status.status != SUCCESS) {
				*json_export = NULL;
			}
			return_status_destroy_errors(&status);
		}
	}
}

/*
 * List the conversations of a user.
 *
 * Returns the number of conversations and a list of conversations for a given user.
 * (all the conversation ids in one big list).
 *
 * Don't forget to free conversation_list after use.
 *
 * Don't forget to destroy the return status with return_status_destroy_errors()
 * if an error has occurred.
 */
return_status molch_list_conversations(
		const unsigned char * const user_public_identity,
		unsigned char ** const conversation_list,
		size_t *number) {
	buffer_create_with_existing_array(user_public_identity_buffer, (unsigned char*)user_public_identity, PUBLIC_KEY_SIZE);
	buffer_t *conversation_list_buffer = NULL;

	return_status status = return_status_init();

	if ((user_public_identity == NULL) || (conversation_list == NULL) || (number == NULL)) {
		throw(INVALID_INPUT, "Invalid input to molch_list_conversations.");
	}

	*conversation_list = NULL;

	user_store_node *user = NULL;
	status = user_store_find_node(&user, users, user_public_identity_buffer);
	throw_on_error(NOT_FOUND, "No user found for the given public identity.")

	status = conversation_store_list(&conversation_list_buffer, user->conversations);
	on_error(
		throw(DATA_FETCH_ERROR, "Failed to list conversations.");
	);
	if (conversation_list_buffer == NULL) {
		// list is empty
		*conversation_list = NULL;
		*number = 0;
		goto cleanup;
	}

	if ((conversation_list_buffer->content_length % CONVERSATION_ID_SIZE) != 0) {
		throw(INCORRECT_BUFFER_SIZE, "The conversation ID buffer has an incorrect length.");
	}
	*number = conversation_list_buffer->content_length / CONVERSATION_ID_SIZE;

	*conversation_list = conversation_list_buffer->content;
	free(conversation_list_buffer); //free buffer_t struct
	conversation_list_buffer = NULL;

cleanup:
	if (status.status != SUCCESS) {
		if (number != NULL) {
			*number = 0;
		}

		if (conversation_list_buffer != NULL) {
			buffer_destroy_from_heap(conversation_list_buffer);
		}
	}

	return status;
}

/*
 * Print a return status into a nice looking error message.
 *
 * Don't forget to free the output after use.
 */
char *molch_print_status(return_status status, size_t * const output_length) {
	return return_status_print(&status, output_length);
}

/*
 * Get a string describing the return status type.
 *
 * (return_status.status)
 */
const char *molch_print_status_type(status_type type) {
	return return_status_get_name(type);
}

/*
 * Destroy a return status (only needs to be called if there was an error).
 */
void molch_destroy_return_status(return_status * const status) {
	return_status_destroy_errors(status);
}

/*
 * Serialize a conversation into JSON.
 *
 * Use sodium_free to free json after use.
 *
 * Don't forget to destroy the return status with return_status_destroy_errors()
 * if an error has occurred.
 */
return_status molch_conversation_json_export(
		unsigned char ** const json,
		const unsigned char * const conversation_id, size_t * const length) {

	//set allocation functions of mcJSON to the libsodium allocation functions
	mcJSON_Hooks allocation_functions = {
		sodium_malloc,
		sodium_free
	};
	mcJSON_InitHooks(&allocation_functions);

	return_status status = return_status_init();

	mempool_t *json_string = NULL;
	mempool_t *pool = NULL;

	//check input
	if ((conversation_id == NULL) || (length == NULL) || (json == NULL)) {
		throw(INVALID_INPUT, "Invalid input to molch_conversation_json_export");
	}

	conversation_t *conversation = NULL;
	status = find_conversation(&conversation, conversation_id, NULL);
	throw_on_error(GENERIC_ERROR, "Error while searching for conversation.");
	if (conversation == NULL) {
		throw(NOT_FOUND, "No conversation found for the given ID.");
	}

	mcJSON *json_tree = NULL;

	//allocate a memory pool
	//FIXME: Don't allocate a fixed amount
	pool = buffer_create_with_custom_allocator(1000000, 0, sodium_malloc, sodium_free);
	if (pool == NULL) {
		throw(ALLOCATION_FAILED, "Failed to allocate memory pool.");
	}

	json_tree = conversation_json_export(conversation, pool);
	if (json_tree == NULL) {
		throw(EXPORT_ERROR, "Failed to export conversation as JSON.");
	}

	//print to string
	//FIXME: Don't allocate a fixed amount
	json_string = mcJSON_PrintBuffered(json_tree, 100000, false);
	if (json_string == NULL) {
		throw(GENERIC_ERROR, "Failed to print JSON.");
	}

	*length = json_string->content_length;
	*json = json_string->content;
	sodium_free(json_string);

cleanup:
	if (pool != NULL) {
		buffer_destroy_with_custom_deallocator(pool, sodium_free);
	}

	if (status.status != SUCCESS) {
		if (length != NULL) {
			*length = 0;
		}

		if (json_string != NULL) {
			buffer_destroy_with_custom_deallocator(json_string, sodium_free);
		}
	}

	return status;
}

/*
 * Import a conversation from JSON (overwrites the current one if it exists).
 *
 * Don't forget to destroy the return status with return_status_destroy_errors()
 * if an error has occurred.
 */
return_status molch_conversation_json_import(const unsigned char * const json, const size_t length) {
	return_status status = return_status_init();

	//set allocation function of mcJSON to the libsodium allocation functions
	mcJSON_Hooks allocation_functions = {
		sodium_malloc,
		sodium_free
	};
	mcJSON_InitHooks(&allocation_functions);

	mcJSON *json_tree = NULL;
	conversation_t *imported_conversation = NULL;
	//create a buffer for the conversation id
	buffer_t *conversation_id = buffer_create_on_heap(CONVERSATION_ID_SIZE, 0);

	if (json == NULL) {
		throw(INVALID_INPUT, "\"json\" is NULL.");
	}

	//create a buffer for the JSON string
	buffer_create_with_existing_array(json_buffer, (unsigned char*)json, length);


	int status_int = 0;

	//parse the json
	json_tree = mcJSON_ParseBuffered(json_buffer, 100000);
	if (json_tree == NULL) {
		throw(IMPORT_ERROR, "Failed to parse JSON.");
	}

	//get the conversation id
	buffer_create_from_string(id_string, "id");
	mcJSON *conversation_id_json = mcJSON_GetObjectItem(json_tree, id_string);
	if ((conversation_id_json == NULL) || (conversation_id_json->type != mcJSON_String) || (conversation_id_json->valuestring->content_length != (2 * CONVERSATION_ID_SIZE + 1))) {
		throw(IMPORT_ERROR, "Invalid JSON.");
	}

	status_int = buffer_clone_from_hex(conversation_id, conversation_id_json->valuestring);
	if (status_int != 0) {
		throw(BUFFER_ERROR, "Failed to clone conversation ID.");
	}

	//import the conversation
	imported_conversation = conversation_json_import(json_tree);
	if (imported_conversation == NULL) {
		throw(IMPORT_ERROR, "Failed to import conversation.");
	}

	//search the conversation in the conversation store
	conversation_store *store = NULL;
	conversation_t *old_conversation = NULL;
	status = find_conversation(&old_conversation, conversation_id->content, &store);
	on_error(
		molch_end_conversation(conversation_id->content, NULL, NULL);
		throw(GENERIC_ERROR, "Error while searching for conversation.");
	);
	if (old_conversation != NULL) { //destroy the old one if it exists
		molch_end_conversation(conversation_id->content, NULL, NULL);
	}

	if (store == NULL) {
		throw(NOT_FOUND, "No conversation store to put the conversation into.");
	}

	//now add the conversation to the store
	status = conversation_store_add(store, imported_conversation);
	throw_on_error(ADDITION_ERROR, "Failed to add conversation to the conversation store.");

cleanup:
	if (status.status != SUCCESS) {
		if (json_tree != NULL) {
			sodium_free(json_tree);
		}

		if (imported_conversation != NULL) {
			conversation_destroy(imported_conversation);
		}
	}

	buffer_destroy_from_heap(conversation_id);

	return status;
}

/*
 * Serialise molch's state into JSON.
 *
 * Use sodium_free to free json after use.
 *
 * Don't forget to destroy the return status with return_status_destroy_errors()
 * if an error has occurred.
 */
return_status molch_json_export(
		unsigned char ** const json,
		size_t *length) {
	//set allocation functions of mcJSON to the libsodium allocation functions
	mcJSON_Hooks allocation_functions = {
		sodium_malloc,
		sodium_free
	};
	mcJSON_InitHooks(&allocation_functions);

<<<<<<< HEAD
	mempool_t *pool = NULL;
	buffer_t *json_string = NULL;

	return_status status = return_status_init();

	if ((json == NULL) || (length == NULL)) {
		throw(INVALID_INPUT, "Invalid input to molch_json_export.");
=======
	if (length == NULL) {
		return NULL;
	}

	// empty array when there is no content
	if (users == NULL) {
		unsigned char *json = sodium_malloc(sizeof("[]"));
		strncpy((char*)json, "[]", sizeof("[]"));
		*length = sizeof("[]");
		return json;
>>>>>>> f3ab3035
	}

	//allocate a memory pool
	//FIXME: Don't allocate a fixed amount
	pool = buffer_create_with_custom_allocator(5000000, 0, sodium_malloc, sodium_free);
	if (pool == NULL) {
		throw(ALLOCATION_FAILED, "Failed to allocate memory pool.");
	}

	//serialize state into tree of mcJSON objects
	mcJSON *json_tree = user_store_json_export(users, pool);
	if (json_tree == NULL) {
		throw(EXPORT_ERROR, "Failed to export user store to JSON.");
	}

	//print to string
	//FIXME: Don't allocate a fixed amount (that's the only way to do it right now unfortunately)
	json_string = mcJSON_PrintBuffered(json_tree, 5000000, false);
	if (json_string == NULL) {
		throw(GENERIC_ERROR, "Failed to print JSON.");
	}

	*length = json_string->content_length;
	*json = json_string->content;
	sodium_free(json_string); //free the buffer_t struct (leaving content intact)

cleanup:
	if (pool != NULL) {
		buffer_destroy_with_custom_deallocator(pool, sodium_free);
	}

	if (status.status != SUCCESS) {
		if (length != 0) {
			*length = 0;
		}

		if (json_string != NULL) {
			buffer_destroy_with_custom_deallocator(json_string, sodium_free);
		}
	}

	return status;
}

/*
 * Import the molch's state from JSON (overwrites the current state!)
 *
 * Don't forget to destroy the return status with return_status_destroy_errors()
 * if an error has occurred.
 */
return_status molch_json_import(const unsigned char *const json, const size_t length){
	//set allocation functions of mcJSON to the libsodium allocation functions
	mcJSON_Hooks allocation_functions = {
		sodium_malloc,
		sodium_free
	};
	mcJSON_InitHooks(&allocation_functions);

<<<<<<< HEAD
	user_store *users_backup = NULL;

	return_status status = return_status_init();
=======
	//initialize libsodium if not done already
	if (users == NULL) {
		if (sodium_init() == -1) {
			return -1;
		}
	}
>>>>>>> f3ab3035

	//create buffer for the json string
	buffer_create_with_existing_array(json_buffer, (unsigned char*)json, length);

	//parse the json
	//FIXME: Don't allocate fixed amount
	mcJSON *json_tree = mcJSON_ParseBuffered(json_buffer, 5000000);
	if (json_tree == NULL) {
		throw(IMPORT_ERROR, "Failed to parse JSON.");
	}

	//backup the old user_store
	users_backup = users;

	//import the user store from json
	users = user_store_json_import(json_tree);
	if (users == NULL) {
		throw(IMPORT_ERROR, "Failed to import user store from JSON.");
	}

<<<<<<< HEAD
	user_store_destroy(users_backup);
	users_backup = NULL;
=======
	if (users_backup != NULL) {
		user_store_destroy(users_backup);
	}
>>>>>>> f3ab3035

cleanup:
	if (users_backup != NULL) {
		users = users_backup; //roll back backup
	}

	return status;
}<|MERGE_RESOLUTION|>--- conflicted
+++ resolved
@@ -1108,7 +1108,6 @@
 	};
 	mcJSON_InitHooks(&allocation_functions);
 
-<<<<<<< HEAD
 	mempool_t *pool = NULL;
 	buffer_t *json_string = NULL;
 
@@ -1116,18 +1115,14 @@
 
 	if ((json == NULL) || (length == NULL)) {
 		throw(INVALID_INPUT, "Invalid input to molch_json_export.");
-=======
-	if (length == NULL) {
-		return NULL;
 	}
 
 	// empty array when there is no content
 	if (users == NULL) {
-		unsigned char *json = sodium_malloc(sizeof("[]"));
-		strncpy((char*)json, "[]", sizeof("[]"));
+		*json = sodium_malloc(sizeof("[]"));
+		strncpy((char*)*json, "[]", sizeof("[]"));
 		*length = sizeof("[]");
-		return json;
->>>>>>> f3ab3035
+		goto cleanup;
 	}
 
 	//allocate a memory pool
@@ -1186,18 +1181,16 @@
 	};
 	mcJSON_InitHooks(&allocation_functions);
 
-<<<<<<< HEAD
 	user_store *users_backup = NULL;
 
 	return_status status = return_status_init();
-=======
+
 	//initialize libsodium if not done already
 	if (users == NULL) {
 		if (sodium_init() == -1) {
-			return -1;
-		}
-	}
->>>>>>> f3ab3035
+			throw(INIT_ERROR, "Failed to initialise libsodium.");
+		}
+	}
 
 	//create buffer for the json string
 	buffer_create_with_existing_array(json_buffer, (unsigned char*)json, length);
@@ -1218,19 +1211,17 @@
 		throw(IMPORT_ERROR, "Failed to import user store from JSON.");
 	}
 
-<<<<<<< HEAD
-	user_store_destroy(users_backup);
-	users_backup = NULL;
-=======
 	if (users_backup != NULL) {
 		user_store_destroy(users_backup);
-	}
->>>>>>> f3ab3035
-
-cleanup:
-	if (users_backup != NULL) {
-		users = users_backup; //roll back backup
-	}
+		users_backup = NULL;
+	}
+
+cleanup:
+	on_error(
+		if (users_backup != NULL) {
+			users = users_backup; //roll back backup
+		}
+	);
 
 	return status;
 }